import { TranscriptSegment, TranscriptWord } from './openai'
import { SceneChange } from './ffmpeg'
import { Chapter } from './youtube'

export interface EnhancedSegment {
  startSec: number
  endSec: number
  durationSec: number
  words: TranscriptWord[]
  text: string
  hook: string
  score: number
  features: SegmentFeatures
  rationaleShort: string
  durationChoice: 'short30' | 'mid45' | 'long60'
  chapterTitle?: string
}

export interface SegmentFeatures {
  hookScore: number
  retentionScore: number
  clarityScore: number
  visualScore: number
  noveltyScore: number
  engagementScore: number
  safetyScore: number
  speechRate: number
  pauseDensity: number
  energyLevel: number
  hasQuestion: boolean
  hasBoldClaim: boolean
  hasNumbers: boolean
  sceneChangeCount: number
  wordCount: number
  coherenceScore: number
  closureScore: number
  arcScore: number
  semanticDensity: number
}

export interface CommentHotspot {
  timeSec: number
  density: number
}

export function mineTimestampsFromComments(comments: { text: string }[]): number[] {
  const tsRe = /(?<!\d)(\d{1,2}):(\d{2})(?::(\d{2}))?(?!\d)/g
  const marks: number[] = []
  
  for (const c of comments) {
    const matches = c.text.matchAll(tsRe)
    for (const m of matches) {
      const h = m[3] ? parseInt(m[1], 10) : 0
      const mm = m[3] ? parseInt(m[2], 10) : parseInt(m[1], 10)
      const ss = m[3] ? parseInt(m[3], 10) : parseInt(m[2], 10)
      const sec = h * 3600 + mm * 60 + ss
      marks.push(sec)
    }
  }
  
  return clusterPeaks(marks, 30)
}

function clusterPeaks(xs: number[], windowSec: number): number[] {
  if (xs.length === 0)
  {
    return []
  }
  
  const s = [...xs].sort((a, b) => a - b)
  const peaks: number[] = []
  let acc: number[] = []
  
  for (const x of s) {
    if (acc.length === 0) {
      acc.push(x)
    } else {
      const last = acc[acc.length - 1]
      if (x - last <= windowSec) {
        acc.push(x)
      } else {
        peaks.push(median(acc))
        acc = [x]
      }
    }
  }
  
  if (acc.length > 0) {
    peaks.push(median(acc))
  }
  
  return peaks
}

function median(xs: number[]): number {
  if (xs.length === 0)
  {
    return 0
  }
  
  const sorted = [...xs].sort((a, b) => a - b)
  const m = Math.floor(sorted.length / 2)
  return sorted.length % 2 ? sorted[m] : Math.floor((sorted[m - 1] + sorted[m]) / 2)
}

export function generateChapterWindows(chapters: Chapter[], introIdx: number | null): Array<{ start: number; end: number; chapterTitle: string }> {
  const ws: Array<{ start: number; end: number; chapterTitle: string }> = []

  for (let i = 0; i < chapters.length; i++) {
    if (introIdx !== null && i === introIdx) {
      continue
    }

    const c = chapters[i]
    const span = Math.max(0, c.endSec - c.startSec)
    const step = Math.max(40, Math.floor(span * 0.12))
    let t = c.startSec
    const chapterWindows: Array<{ start: number; end: number; chapterTitle: string }> = []

    while (t + 25 <= c.endSec) {
      const end = Math.min(c.endSec, t + 82)
      chapterWindows.push({
        start: t,
        end,
        chapterTitle: c.title
      })
      t += step
    }

    if (chapterWindows.length === 0) {
      chapterWindows.push({
        start: c.startSec,
        end: Math.min(c.endSec, c.startSec + Math.min(82, span || 82)),
        chapterTitle: c.title
      })
    } else {
      const last = chapterWindows[chapterWindows.length - 1]
      if (last.end < c.endSec - 8) {
        const tailStart = Math.max(c.startSec, c.endSec - 82)
        if (chapterWindows[chapterWindows.length - 1].start !== tailStart) {
          chapterWindows.push({
            start: tailStart,
            end: c.endSec,
            chapterTitle: c.title
          })
        }
      }
    }

    ws.push(...chapterWindows)
  }

  return ws
}

function generateFullCoverageWindows(
  allWords: TranscriptWord[],
  videoDuration: number
): Array<{ start: number; end: number; chapterTitle: string }> {
  const lastWordEnd = allWords.length > 0 ? allWords[allWords.length - 1].end : 0
  const coverageEnd = Math.max(videoDuration, lastWordEnd)

  if (coverageEnd <= 0) {
    return []
  }

  const windows: Array<{ start: number; end: number; chapterTitle: string }> = []
  const stride = coverageEnd > 1200 ? 75 : 55
  const windowLength = coverageEnd > 900 ? 95 : 82

  for (let start = 0; start < coverageEnd; start += stride) {
    const end = Math.min(coverageEnd, start + windowLength)
    windows.push({ start, end, chapterTitle: 'Full Video' })
  }

  if (windows.length === 0) {
    windows.push({ start: 0, end: coverageEnd, chapterTitle: 'Full Video' })
  } else {
    const last = windows[windows.length - 1]
    if (last.end < coverageEnd - 5) {
      const tailStart = Math.max(0, coverageEnd - windowLength)
      if (windows[windows.length - 1].start !== tailStart) {
        windows.push({ start: tailStart, end: coverageEnd, chapterTitle: 'Full Video' })
      } else {
        windows[windows.length - 1] = { start: tailStart, end: coverageEnd, chapterTitle: 'Full Video' }
      }
    }
  }

  return windows
}

function detectHookPatterns(text: string): { hasQuestion: boolean; hasBoldClaim: boolean; hasNumbers: boolean } {
  const hasQuestion = /^(how|what|why|when|where|who|can|will|should|is|are|do|does|did)\s/i.test(text) || /\?/.test(text)
  
  const boldClaimPatterns = [
    /^(this is|here's|the best|the worst|never|always|you need|you must|don't|stop)/i,
    /^(secret|truth|fact|proven|guaranteed|ultimate|perfect)/i,
    /(vs\.|versus|vs|compared to)/i,
    /^(shocking|amazing|incredible|unbelievable)/i
  ]
  
  const hasBoldClaim = boldClaimPatterns.some(p => p.test(text))
  const hasNumbers = /\b\d+\b/.test(text)
  
  return { hasQuestion, hasBoldClaim, hasNumbers }
}

function analyzeSpeechDynamics(words: TranscriptWord[], startSec: number): { rate: number; pauseDensity: number; energy: number } {
  if (words.length === 0)
  {
    return { rate: 0, pauseDensity: 1, energy: 0 }
  }
  
  const first5sWords = words.filter(w => w.start - startSec < 5)
  
  if (first5sWords.length === 0)
  {
    return { rate: 0, pauseDensity: 1, energy: 0 }
  }
  
  const duration = Math.max(0.1, first5sWords[first5sWords.length - 1].end - first5sWords[0].start)
  const rate = first5sWords.length / duration
  
  let totalGap = 0
  for (let i = 0; i < first5sWords.length - 1; i++) {
    totalGap += Math.max(0, first5sWords[i + 1].start - first5sWords[i].end)
  }
  const pauseDensity = totalGap / duration
  
  const energyWords = first5sWords.filter(w => 
    /[A-Z]{2,}/.test(w.word) || /[!?]/.test(w.word) || w.word.length > 8
  ).length
  const energy = energyWords / first5sWords.length
  
  return { rate, pauseDensity, energy }
}

const STOP_WORDS = new Set([
  'a', 'about', 'above', 'after', 'again', 'against', 'all', 'am', 'an', 'and', 'any', 'are', "aren't", 'as', 'at',
  'be', 'because', 'been', 'before', 'being', 'below', 'between', 'both', 'but', 'by',
  'could', "couldn't",
  'did', "didn't", 'do', 'does', "doesn't", 'doing', "don't", 'down', 'during',
  'each', 'few', 'for', 'from', 'further',
  'had', "hadn't", 'has', "hasn't", 'have', "haven't", 'having', 'he', "he'd", "he'll", "he's", 'her', 'here', "here's",
  'hers', 'herself', 'him', 'himself', 'his', 'how', "how's",
  'i', "i'd", "i'll", "i'm", "i've", 'if', 'in', 'into', 'is', "isn't", 'it', "it's", 'its', 'itself',
  "let's",
  'me', 'more', 'most', "mustn't", 'my', 'myself',
  'no', 'nor', 'not',
  'of', 'off', 'on', 'once', 'only', 'or', 'other', 'ought', 'our', 'ours', 'ourselves', 'out', 'over', 'own',
  'same', "shan't", 'she', "she'd", "she'll", "she's", 'should', "shouldn't", 'so', 'some', 'such',
  'than', 'that', "that's", 'the', 'their', 'theirs', 'them', 'themselves', 'then', 'there', "there's", 'these', 'they',
  "they'd", "they'll", "they're", "they've", 'this', 'those', 'through', 'to', 'too',
  'under', 'until', 'up',
  'very',
  'was', "wasn't", 'we', "we'd", "we'll", "we're", "we've", 'were', "weren't", 'what', "what's", 'when', "when's", 'where',
  "where's", 'which', 'while', 'who', "who's", 'whom', 'why', "why's", 'with', "won't", 'would', "wouldn't",
  'you', "you'd", "you'll", "you're", "you've", 'your', 'yours', 'yourself', 'yourselves'
])

function calculateSegmentFeatures(
  words: TranscriptWord[],
  startSec: number,
  endSec: number,
  sceneChanges: SceneChange[],
  hotspots: number[]
): SegmentFeatures {
  const text = words.map(w => w.word).join(' ')
  const hook = words.filter(w => w.start - startSec < 3).map(w => w.word).join(' ').trim()

  const lowerWords = words.map(w => w.word.toLowerCase())
  const cleanedWords = lowerWords.map(w => w.replace(/[^a-z0-9']/gi, ''))
  const contentWords = cleanedWords.filter(w => w.length > 2 && !STOP_WORDS.has(w))
  const semanticDensity = Math.min(1, contentWords.length / Math.max(1, words.length))

  const { hasQuestion, hasBoldClaim, hasNumbers } = detectHookPatterns(hook || text.substring(0, 100))
  const dynamics = analyzeSpeechDynamics(words, startSec)

  const sceneChangesInSegment = sceneChanges.filter(s => s.timeSec >= startSec && s.timeSec <= endSec).length
  
  let hookScore = 0.5
  if (hasQuestion) hookScore += 0.2
  if (hasBoldClaim) hookScore += 0.2
  if (hasNumbers) hookScore += 0.1
  if (dynamics.energy > 0.3) hookScore += 0.15
  if (dynamics.rate > 2.5) hookScore += 0.1
  hookScore = Math.min(1, hookScore)
  
  let retentionScore = 0.5
  if (dynamics.rate > 2) retentionScore += 0.2
  if (dynamics.pauseDensity < 0.2) retentionScore += 0.15
  if (sceneChangesInSegment >= 2 && sceneChangesInSegment <= 4) retentionScore += 0.15
  retentionScore = Math.min(1, retentionScore)

  const fillerWords = words.filter(w => /^(um|uh|like|you know|sort of|kind of)$/i.test(w.word.trim())).length
  const fillerRatio = fillerWords / Math.max(1, words.length)
  const clarityScore = Math.max(0, 1 - fillerRatio * 2)

  const visualScore = sceneChangesInSegment >= 1 && sceneChangesInSegment <= 6 ? 0.8 : 0.5

  const noveltyScore = 0.6

  const nearHotspot = hotspots.some(h => Math.abs(h - startSec) < 30)
  const engagementScore = nearHotspot ? 0.8 : 0.4

  const profanityPattern = /\b(fuck|shit|damn|hell|ass|bitch)\b/i
  const safetyScore = profanityPattern.test(text) ? 0.3 : 0.9

  const sentenceEnders = text.match(/[.!?]/g)?.length ?? 0
  const sentences = Math.max(1, sentenceEnders || Math.ceil((endSec - startSec) / 7))
  const avgWordsPerSentence = words.length / sentences

  let coherenceScore = 0.55
  if (avgWordsPerSentence >= 8 && avgWordsPerSentence <= 28) {
    coherenceScore += 0.2
  }
  if (semanticDensity > 0.55) {
    coherenceScore += 0.15
  }
  if (fillerRatio < 0.12) {
    coherenceScore += 0.1
  }
  if (clarityScore > 0.75) {
    coherenceScore += 0.05
  }
  coherenceScore = Math.min(1, Math.max(0.3, coherenceScore))

  const closingWindow = words.filter(w => endSec - w.end < 4)
  const closingText = closingWindow.map(w => w.word.toLowerCase()).join(' ')
  const lastWord = closingWindow[closingWindow.length - 1]?.word ?? words[words.length - 1]?.word ?? ''
  const hasHardStop = /[.!?…]$/.test(lastWord?.trim?.() || '')
  const closurePhrases = ['that\'s why', 'so you can', 'and that\'s', 'that\'s how', 'in the end', 'the point is']
  const trailingFiller = /(um|uh|like)$/i.test(lastWord?.trim?.() || '')

  let closureScore = 0.45
  if (hasHardStop) {
    closureScore += 0.25
  }
  if (closurePhrases.some(p => closingText.includes(p))) {
    closureScore += 0.15
  }
  if (closingWindow.length > 0 && closingWindow.some(w => /\bso\b|\btherefore\b|\bmeaning\b/i.test(w.word))) {
    closureScore += 0.1
  }
  if (trailingFiller) {
    closureScore -= 0.15
  }
  closureScore = Math.min(1, Math.max(0.2, closureScore))

  const resolutionKeywords = ['because', 'so', "that\'s why", "that means", "which means", 'therefore', 'result', 'here\'s']
  const payoffKeywords = ['so you can', 'that\'s how', 'in the end', 'the reason', 'the secret', 'so the', 'what happens']
  const lowerText = text.toLowerCase()
  const hasResolutionKeyword = resolutionKeywords.some(kw => lowerText.includes(kw))
  const hasPayoff = payoffKeywords.some(kw => lowerText.includes(kw))
  const earlyQuestion = words.filter(w => w.start - startSec < 6).some(w => /\?$/.test(w.word) || /^(how|why|what|when|where|who|can|should|would)\b/i.test(w.word))

  let arcScore = 0.45
  if (hasQuestion || earlyQuestion) {
    arcScore += 0.2
  }
  if (hasResolutionKeyword) {
    arcScore += 0.2
  }
  if (hasPayoff) {
    arcScore += 0.1
  }
  if (closureScore > 0.7) {
    arcScore += 0.05
  }
  arcScore = Math.min(1, Math.max(0.25, arcScore))

  return {
    hookScore,
    retentionScore,
    clarityScore,
    visualScore,
    noveltyScore,
    engagementScore,
    safetyScore,
    speechRate: dynamics.rate,
    pauseDensity: dynamics.pauseDensity,
    energyLevel: dynamics.energy,
    hasQuestion,
    hasBoldClaim,
    hasNumbers,
    sceneChangeCount: sceneChangesInSegment,
    wordCount: words.length,
    coherenceScore,
    closureScore,
    arcScore,
    semanticDensity
  }
}

function scoreSegment(features: SegmentFeatures): number {
  return (
    0.24 * features.hookScore +
    0.18 * features.retentionScore +
    0.12 * features.clarityScore +
    0.10 * features.coherenceScore +
    0.10 * features.closureScore +
    0.08 * features.arcScore +
    0.08 * features.engagementScore +
    0.05 * features.noveltyScore +
    0.03 * features.visualScore +
    0.02 * features.safetyScore
  )
}

function chooseDuration(
  features: SegmentFeatures,
  candidateDuration: number
): { targetDuration: number; choice: 'short30' | 'mid45' | 'long60' } {
<<<<<<< HEAD
  let prefer = Math.min(80, Math.max(24, Math.round(candidateDuration / 5) * 5))
  let choice: 'short30' | 'mid45' | 'long60' = 'short30'

  const longFormSignals =
    (features.retentionScore + features.closureScore + features.arcScore) / 3 > 0.66 &&
    features.coherenceScore > 0.63 &&
    features.semanticDensity > 0.55

  if (candidateDuration >= 65 && longFormSignals) {
    prefer = Math.min(candidateDuration, 80)
    choice = 'long60'
  } else if (
    candidateDuration >= 45 &&
    (features.retentionScore > 0.62 || features.arcScore > 0.6) &&
    features.clarityScore > 0.55
  ) {
    prefer = Math.min(55, candidateDuration)
=======
  let prefer = Math.min(60, Math.max(24, Math.round(candidateDuration / 5) * 5))
  let choice: 'short30' | 'mid45' | 'long60' = 'short30'

  const longFormSignals =
    (features.retentionScore + features.closureScore + features.arcScore) / 3 > 0.68 &&
    features.coherenceScore > 0.65 &&
    features.semanticDensity > 0.55

  if (candidateDuration >= 50 && longFormSignals) {
    prefer = Math.min(candidateDuration, 60)
    choice = 'long60'
  } else if (
    candidateDuration >= 40 &&
    (features.retentionScore > 0.62 || features.arcScore > 0.6) &&
    features.clarityScore > 0.55
  ) {
    prefer = Math.min(48, candidateDuration)
>>>>>>> 7c608b39
    choice = 'mid45'
  } else if (features.coherenceScore < 0.55 || features.closureScore < 0.5) {
    prefer = Math.min(32, Math.max(24, candidateDuration - 3))
    choice = 'short30'
<<<<<<< HEAD
  } else if (features.engagementScore > 0.7 && candidateDuration > 40) {
    prefer = Math.min(50, candidateDuration)
    choice = 'mid45'
  }

  const minDuration = features.clarityScore > 0.7 && features.coherenceScore > 0.65 ? 28 : 20
  const target = Math.max(minDuration, Math.min(prefer, candidateDuration))

  if (target >= 70) {
    choice = 'long60'
  } else if (target >= 42 && choice === 'short30') {
=======
  } else if (features.engagementScore > 0.7 && candidateDuration > 35) {
    prefer = Math.min(42, candidateDuration)
    choice = 'mid45'
  }

  const minDuration = features.clarityScore > 0.7 && features.coherenceScore > 0.65 ? 24 : 20
  const target = Math.max(minDuration, Math.min(prefer, candidateDuration))

  if (target >= 55) {
    choice = 'long60'
  } else if (target >= 38 && choice === 'short30') {
>>>>>>> 7c608b39
    choice = 'mid45'
  }

  return { targetDuration: target, choice }
}

function generateRationale(features: SegmentFeatures, score: number): string {
  const reasons: Array<{ text: string; value: number }> = []
  
  if (features.hookScore > 0.7) {
    reasons.push({ text: 'strong hook', value: features.hookScore })
  }
  if (features.retentionScore > 0.7) {
    reasons.push({ text: 'high retention potential', value: features.retentionScore })
  }
  if (features.clarityScore > 0.8) {
    reasons.push({ text: 'clear message', value: features.clarityScore })
  }
  if (features.engagementScore > 0.7) {
    reasons.push({ text: 'audience engagement hotspot', value: features.engagementScore })
  }
  if (features.coherenceScore > 0.7) {
    reasons.push({ text: 'coherent storytelling', value: features.coherenceScore })
  }
  if (features.closureScore > 0.65) {
    reasons.push({ text: 'satisfying payoff', value: features.closureScore })
  }
  if (features.arcScore > 0.65) {
    reasons.push({ text: 'clear question→answer arc', value: features.arcScore })
  }
  if (features.hasQuestion) {
    reasons.push({ text: 'question hook', value: 0.8 })
  }
  if (features.hasBoldClaim) {
    reasons.push({ text: 'bold claim', value: 0.75 })
  }
  if (features.sceneChangeCount >= 2 && features.sceneChangeCount <= 4) {
    reasons.push({ text: 'good visual pacing', value: 0.7 })
  }
  
  const top3 = reasons.sort((a, b) => b.value - a.value).slice(0, 3).map(r => r.text)
  
  if (top3.length === 0)
  {
    return `Segment scored ${(score * 100).toFixed(0)}/100`
  }
  
  return `Strong because: ${top3.join(', ')}`
}

function adjustSegmentToNarrativeBoundary(
  words: TranscriptWord[],
  startSec: number,
  hardEndSec: number,
  targetDuration: number
): { words: TranscriptWord[]; endSec: number } {
  if (words.length === 0) {
    return { words, endSec: startSec }
  }

<<<<<<< HEAD
  const maxEnd = Math.min(hardEndSec, startSec + 82)
=======
  const maxEnd = Math.min(hardEndSec, startSec + 75)
>>>>>>> 7c608b39
  const minEnd = Math.min(maxEnd, startSec + Math.max(18, targetDuration - 4))
  const desiredEnd = Math.min(maxEnd, startSec + targetDuration)
  const searchEnd = Math.min(maxEnd, startSec + targetDuration + 6)

  let cutoffIndex = words.findIndex(w => w.end >= desiredEnd)
  if (cutoffIndex === -1) {
    cutoffIndex = words.length - 1
  }

  let chosenIndex = cutoffIndex

  for (let i = cutoffIndex; i < words.length; i++) {
    const w = words[i]
    if (w.end > searchEnd) {
      break
    }
    const trimmed = w.word.trim()
    if (/[.!?…]$/.test(trimmed) || /--$/.test(trimmed)) {
      chosenIndex = i
      break
    }
    const next = words[i + 1]
    if (next) {
      const gap = next.start - w.end
      if (gap >= 0.8 && w.end >= minEnd) {
        chosenIndex = i
        break
      }
    }
  }

  if (words[chosenIndex].end - startSec < 18 && words[words.length - 1].end - startSec >= 18) {
    while (chosenIndex < words.length - 1 && words[chosenIndex].end - startSec < 18) {
      chosenIndex += 1
    }
  }

  const endSec = Math.min(maxEnd, words[chosenIndex].end)
  const adjustedWords = words.filter(w => w.end <= endSec + 1e-3)

  return { words: adjustedWords, endSec }
}

export function detectEnhancedSegments(
  transcript: TranscriptSegment[],
  sceneChanges: SceneChange[],
  chapters: Chapter[],
  videoDuration: number,
  commentHotspots: number[] = []
): EnhancedSegment[] {
  const allWords: TranscriptWord[] = []
  
  for (const segment of transcript) {
    for (const word of segment.words) {
      allWords.push(word)
    }
  }
  
  if (allWords.length === 0) {
    return []
  }
  
  const detectedLanguage = transcript[0]?.language
  const introIdx = findIntroChapterIndex(chapters, detectedLanguage)
  
  let windows = chapters.length > 0
    ? generateChapterWindows(chapters, introIdx)
    : generateFullCoverageWindows(allWords, videoDuration)

  if (chapters.length > 0) {
    const fallbackWindows = generateFullCoverageWindows(allWords, videoDuration)
    const maxExistingEnd = windows.reduce((max, w) => Math.max(max, w.end), 0)
    const coverageEnd = fallbackWindows.length > 0 ? fallbackWindows[fallbackWindows.length - 1].end : maxExistingEnd

    if (coverageEnd > maxExistingEnd + 5) {
      windows = windows.concat(
        fallbackWindows.filter(w => w.start >= maxExistingEnd - 60)
      )
    }
  }

  windows = windows
    .sort((a, b) => a.start - b.start)
    .filter((w, idx, arr) => idx === 0 || w.start !== arr[idx - 1].start || w.end !== arr[idx - 1].end)
  
  const candidates: EnhancedSegment[] = []
  
  for (const window of windows) {
    const windowWords = allWords.filter(w => w.start >= window.start && w.start < window.end)
    
    if (windowWords.length < 10)
    {
      continue
    }
    
    const pauseBoundaries: number[] = [0]
    
    for (let i = 0; i < windowWords.length - 1; i++) {
      const gap = windowWords[i + 1].start - windowWords[i].end
      
      if (gap >= 0.35 && gap <= 1.2) {
        pauseBoundaries.push(i + 1)
      }
    }
    
    pauseBoundaries.push(windowWords.length)
    
    for (let i = 0; i < pauseBoundaries.length - 1; i++) {
      for (let j = i + 1; j < pauseBoundaries.length; j++) {
        const segWords = windowWords.slice(pauseBoundaries[i], pauseBoundaries[j])
        
        if (segWords.length < 8)
        {
          continue
        }
        
        const startSec = segWords[0].start
        const endSec = segWords[segWords.length - 1].end
        const duration = endSec - startSec

        if (duration < 20 || duration > 82)
        {
          continue
        }
        
        const initialFeatures = calculateSegmentFeatures(segWords, startSec, endSec, sceneChanges, commentHotspots)
        const initialScore = scoreSegment(initialFeatures)

        if (initialScore < 0.5)
        {
          continue
        }

        const { targetDuration, choice } = chooseDuration(initialFeatures, duration)
        const { words: adjustedWords, endSec: adjustedEndSec } = adjustSegmentToNarrativeBoundary(
          segWords,
          startSec,
          endSec,
          targetDuration
        )

        if (adjustedWords.length < 8)
        {
          continue
        }

        const finalFeatures = calculateSegmentFeatures(adjustedWords, startSec, adjustedEndSec, sceneChanges, commentHotspots)
        const finalScore = scoreSegment(finalFeatures)

        if (finalScore < 0.52)
        {
          continue
        }

        const text = adjustedWords.map(w => w.word).join(' ')
        const hook = adjustedWords.filter(w => w.start - startSec < 3).map(w => w.word).join(' ').trim()
        const rationale = generateRationale(finalFeatures, finalScore)

        candidates.push({
          startSec,
          endSec: adjustedEndSec,
          durationSec: adjustedEndSec - startSec,
          words: adjustedWords,
          text,
          hook: hook || text.substring(0, 50),
          score: finalScore,
          features: finalFeatures,
          rationaleShort: rationale,
          durationChoice: choice,
          chapterTitle: window.chapterTitle
        })
      }
    }
  }
  
  const qualityFiltered = applyQualityGuards(candidates)
  const diversified = applyDiversityFilter(qualityFiltered, 0.7)
  const nonOverlapping = removeOverlaps(diversified)
  
  return nonOverlapping.slice(0, 12)
}

function findIntroChapterIndex(chapters: Chapter[], detectedLanguage?: string): number | null {
  if (chapters.length === 0)
  {
    return null
  }
  
  const introKeywords: Record<string, string[]> = {
    'en': ['intro', 'introduction', 'opening', 'welcome'],
    'es': ['intro', 'introduccion', 'introducción', 'apertura', 'inicio'],
    'pt': ['intro', 'introducao', 'introdução', 'apresentação', 'abertura'],
    'fr': ['intro', 'introduction', 'ouverture'],
    'de': ['intro', 'einführung', 'einleitung'],
  }
  
  const keywordsToCheck = detectedLanguage && introKeywords[detectedLanguage] 
    ? introKeywords[detectedLanguage] 
    : Object.values(introKeywords).flat()
  
  const firstTitle = chapters[0].title.toLowerCase()
  
  for (const kw of keywordsToCheck) {
    if (firstTitle.includes(kw))
    {
      return 0
    }
  }
  
  return null
}

function applyQualityGuards(segments: EnhancedSegment[]): EnhancedSegment[] {
  return segments.filter(seg => {
    const first3sWords = seg.words.filter(w => w.start - seg.startSec < 3)

    if (first3sWords.length < 3)
    {
      return false
    }

    if (seg.features.safetyScore < 0.5)
    {
      return false
    }

    if (seg.features.clarityScore < 0.3)
    {
      return false
    }

    if (seg.features.coherenceScore < 0.45)
    {
      return false
    }

    if (seg.features.closureScore < 0.4)
    {
      return false
    }

    return true
  })
}

function applyDiversityFilter(segments: EnhancedSegment[], threshold: number): EnhancedSegment[] {
  if (segments.length === 0)
  {
    return []
  }
  
  const sorted = [...segments].sort((a, b) => b.score - a.score)
  const selected: EnhancedSegment[] = [sorted[0]]
  
  for (let i = 1; i < sorted.length; i++) {
    let tooSimilar = false
    
    for (const existing of selected) {
      const similarity = textSimilarity(sorted[i].text, existing.text)
      
      if (similarity > threshold) {
        tooSimilar = true
        break
      }
    }
    
    if (!tooSimilar) {
      selected.push(sorted[i])
    }
  }
  
  return selected
}

function textSimilarity(a: string, b: string): number {
  const wordsA = new Set(a.toLowerCase().split(/\s+/))
  const wordsB = new Set(b.toLowerCase().split(/\s+/))
  
  let intersection = 0
  for (const word of wordsA) {
    if (wordsB.has(word)) {
      intersection++
    }
  }
  
  const union = wordsA.size + wordsB.size - intersection
  
  if (union === 0)
  {
    return 0
  }
  
  return intersection / union
}

function hasOverlap(seg1: EnhancedSegment, seg2: EnhancedSegment): boolean {
  return !(seg1.endSec <= seg2.startSec || seg2.endSec <= seg1.startSec)
}

function removeOverlaps(segments: EnhancedSegment[]): EnhancedSegment[] {
  if (segments.length === 0)
  {
    return []
  }
  
  const sorted = [...segments].sort((a, b) => b.score - a.score)
  const selected: EnhancedSegment[] = []
  
  for (const segment of sorted) {
    let overlaps = false
    
    for (const existing of selected) {
      if (hasOverlap(segment, existing)) {
        overlaps = true
        break
      }
    }
    
    if (!overlaps) {
      selected.push(segment)
    }
  }
  
  return selected.sort((a, b) => a.startSec - b.startSec)
}<|MERGE_RESOLUTION|>--- conflicted
+++ resolved
@@ -412,25 +412,6 @@
   features: SegmentFeatures,
   candidateDuration: number
 ): { targetDuration: number; choice: 'short30' | 'mid45' | 'long60' } {
-<<<<<<< HEAD
-  let prefer = Math.min(80, Math.max(24, Math.round(candidateDuration / 5) * 5))
-  let choice: 'short30' | 'mid45' | 'long60' = 'short30'
-
-  const longFormSignals =
-    (features.retentionScore + features.closureScore + features.arcScore) / 3 > 0.66 &&
-    features.coherenceScore > 0.63 &&
-    features.semanticDensity > 0.55
-
-  if (candidateDuration >= 65 && longFormSignals) {
-    prefer = Math.min(candidateDuration, 80)
-    choice = 'long60'
-  } else if (
-    candidateDuration >= 45 &&
-    (features.retentionScore > 0.62 || features.arcScore > 0.6) &&
-    features.clarityScore > 0.55
-  ) {
-    prefer = Math.min(55, candidateDuration)
-=======
   let prefer = Math.min(60, Math.max(24, Math.round(candidateDuration / 5) * 5))
   let choice: 'short30' | 'mid45' | 'long60' = 'short30'
 
@@ -448,24 +429,10 @@
     features.clarityScore > 0.55
   ) {
     prefer = Math.min(48, candidateDuration)
->>>>>>> 7c608b39
     choice = 'mid45'
   } else if (features.coherenceScore < 0.55 || features.closureScore < 0.5) {
     prefer = Math.min(32, Math.max(24, candidateDuration - 3))
     choice = 'short30'
-<<<<<<< HEAD
-  } else if (features.engagementScore > 0.7 && candidateDuration > 40) {
-    prefer = Math.min(50, candidateDuration)
-    choice = 'mid45'
-  }
-
-  const minDuration = features.clarityScore > 0.7 && features.coherenceScore > 0.65 ? 28 : 20
-  const target = Math.max(minDuration, Math.min(prefer, candidateDuration))
-
-  if (target >= 70) {
-    choice = 'long60'
-  } else if (target >= 42 && choice === 'short30') {
-=======
   } else if (features.engagementScore > 0.7 && candidateDuration > 35) {
     prefer = Math.min(42, candidateDuration)
     choice = 'mid45'
@@ -477,7 +444,6 @@
   if (target >= 55) {
     choice = 'long60'
   } else if (target >= 38 && choice === 'short30') {
->>>>>>> 7c608b39
     choice = 'mid45'
   }
 
@@ -538,11 +504,7 @@
     return { words, endSec: startSec }
   }
 
-<<<<<<< HEAD
-  const maxEnd = Math.min(hardEndSec, startSec + 82)
-=======
   const maxEnd = Math.min(hardEndSec, startSec + 75)
->>>>>>> 7c608b39
   const minEnd = Math.min(maxEnd, startSec + Math.max(18, targetDuration - 4))
   const desiredEnd = Math.min(maxEnd, startSec + targetDuration)
   const searchEnd = Math.min(maxEnd, startSec + targetDuration + 6)
