import * as tf from '@tensorflow/tfjs-node'
import * as faceapi from '@vladmandic/face-api/dist/face-api.node.js'
import * as path from 'path'
import * as fs from 'fs'
import { execFile } from 'child_process'
import { promisify } from 'util'

const execFileAsync = promisify(execFile)

type TranscriptWord = { t: number; end: number; text: string; speaker?: string }
type SpeakerWindow = { start: number; end: number; speakerId: string }
type FaceBox = { t: number; x: number; y: number; w: number; h: number; landmarks?: number[][] }
type BodyBox = { x: number; y: number; w: number; h: number; cx: number; cy: number }
type FaceTrack = { id: string; boxes: FaceBox[] }
type CropKF = { t: number; x: number; y: number; w: number; h: number }

let modelsLoaded = false

async function ensureModelsLoaded(): Promise<void> {
  if (modelsLoaded)
  {
    return
  }
  
  await tf.setBackend('tensorflow')
  await tf.enableProdMode()
  await tf.ready()
  
  const modelPath = path.join(process.cwd(), 'models')
  
  if (!fs.existsSync(modelPath))
  {
    throw new Error(`Face detection models not found at ${modelPath}`)
  }
  
  await faceapi.nets.ssdMobilenetv1.loadFromDisk(modelPath)
  await faceapi.nets.faceLandmark68Net.loadFromDisk(modelPath)
  
  modelsLoaded = true
  console.log('Face detection models loaded successfully')
}

export interface ComputeInput {
  videoPath: string
  baseW: number
  baseH: number
  segStart: number
  segEnd: number
  transcript: TranscriptWord[]
}

export interface Constraints {
  margin: number
  maxPan: number
  easeMs: number
  centerBiasY: number
  safeTop: number
  safeBottom: number
}

export async function computeCropMap(input: ComputeInput, c: Constraints): Promise<CropKF[] | null> {
  const speaker = buildSpeakerTimeline(input.transcript, input.segStart, input.segEnd)
  
  if (speaker.length === 0)
  {
    return null
  }
  
  const faces = await detectAndTrackFaces(input.videoPath, input.segStart, input.segEnd, input.baseW, input.baseH)
  
  if (faces.length === 0)
  {
    return null
  }
  
  const mapping = mapSpeakersToTracks(speaker, faces)
  
  if (mapping.length === 0)
  {
    return null
  }
  
  const raw = buildKeyframes(mapping, faces, input.baseW, input.baseH, c)
  const smoothed = smoothAndConstrain(raw, input.baseW, input.baseH, input.segStart, input.segEnd, c)
  
  if (smoothed.length === 0)
  {
    return null
  }
  
  return smoothed
}

function buildSpeakerTimeline(words: TranscriptWord[], segStart: number, segEnd: number): SpeakerWindow[] {
  const win: SpeakerWindow[] = []
  let cur = null as SpeakerWindow | null
  
  for (const w of words)
  {
    if (w.t < segStart)
    {
      continue
    }
    
    if (w.t > segEnd)
    {
      break
    }
    
    const sp = w.speaker ?? 'spk'
    
    if (!cur)
    {
      cur = { start: Math.max(w.t, segStart), end: Math.min(w.end, segEnd), speakerId: sp }
      continue
    }
    
    if (cur.speakerId === sp)
    {
      cur.end = Math.min(w.end, segEnd)
    }
    else
    {
      if (cur.end - cur.start > 0)
      {
        win.push(cur)
      }
      cur = { start: Math.max(w.t, segStart), end: Math.min(w.end, segEnd), speakerId: sp }
    }
  }
  
  if (cur && cur.end - cur.start > 0)
  {
    win.push(cur)
  }
  
  return mergeShortWindows(win)
}

function mergeShortWindows(w: SpeakerWindow[]): SpeakerWindow[] {
  if (w.length === 0)
  {
    return w
  }
  
  const minHold = Number(process.env.FRAMING_MIN_SPEAKER_HOLD_MS || 600) / 1000
  const out: SpeakerWindow[] = []
  let cur = w[0]
  
  for (let i = 1; i < w.length; i++)
  {
    const nxt = w[i]
    
    if (nxt.start - cur.end < minHold && nxt.speakerId === cur.speakerId)
    {
      cur.end = nxt.end
    }
    else
    {
      out.push(cur)
      cur = nxt
    }
  }
  
  out.push(cur)
  
  return out.filter(s => s.end - s.start >= minHold)
}

async function detectAndTrackFaces(videoPath: string, segStart: number, segEnd: number, origW: number, origH: number): Promise<FaceTrack[]> {
  try
  {
    await ensureModelsLoaded()
    
    const sampleFps = Number(process.env.FRAMING_SAMPLE_FPS || 3)
    const duration = segEnd - segStart
    const frameInterval = 1 / sampleFps
    const frameCount = Math.ceil(duration * sampleFps)
    const sampledFrameWidth = 640
    
    const frames: Array<{ t: number; tensor: tf.Tensor3D }> = []
    const tempDir = path.join(process.cwd(), 'tmp', `frames_${Date.now()}`)
    fs.mkdirSync(tempDir, { recursive: true })
    
    try
    {
      await extractFrames(videoPath, segStart, segEnd, sampleFps, tempDir)
      
      const frameFiles = fs.readdirSync(tempDir).filter(f => f.endsWith('.jpg')).sort()
      
      for (let i = 0; i < frameFiles.length && i < frameCount; i++)
      {
        const framePath = path.join(tempDir, frameFiles[i])
        const imageBuffer = fs.readFileSync(framePath)
        const decoded = tf.node.decodeImage(imageBuffer, 3) as tf.Tensor3D
        const t = segStart + i * frameInterval
        frames.push({ t, tensor: decoded })
      }
      
      const detections: Array<{ t: number; faces: faceapi.WithFaceLandmarks<{ detection: faceapi.FaceDetection }>[] }> = []
      const options = new faceapi.SsdMobilenetv1Options({ minConfidence: 0.6 })
      
      for (const frame of frames)
      {
        const result = await faceapi.detectAllFaces(frame.tensor as any, options).withFaceLandmarks()
        detections.push({ t: frame.t, faces: result })
      }
      
      const sampledHeight = frames.length > 0 ? frames[0].tensor.shape[0] : origH
      const sampledWidth = frames.length > 0 ? frames[0].tensor.shape[1] : origW
      
      frames.forEach(f => f.tensor.dispose())
      
      const scaleX = origW / sampledWidth
      const scaleY = origH / sampledHeight
      
      const tracks = buildFaceTracks(detections, scaleX, scaleY)
      return tracks
    }
    finally
    {
      if (fs.existsSync(tempDir))
      {
        fs.rmSync(tempDir, { recursive: true, force: true })
      }
    }
  }
  catch (error)
  {
    console.error('Face detection failed:', error)
    return []
  }
}

async function extractFrames(videoPath: string, segStart: number, segEnd: number, fps: number, outputDir: string): Promise<void> {
  const duration = segEnd - segStart
  const ffmpegPath = require('ffmpeg-static')
  
  await execFileAsync(ffmpegPath, [
    '-ss', segStart.toFixed(3),
    '-i', videoPath,
    '-t', duration.toFixed(3),
    '-vf', `fps=${fps},scale=640:-1`,
    '-q:v', '2',
    path.join(outputDir, 'frame_%04d.jpg')
  ])
}

function buildFaceTracks(detections: Array<{ t: number; faces: faceapi.WithFaceLandmarks<{ detection: faceapi.FaceDetection }>[] }>, scaleX: number, scaleY: number): FaceTrack[] {
  const tracks: FaceTrack[] = []
  const maxDistance = 150 * scaleX
  
  for (const det of detections)
  {
    for (const face of det.faces)
    {
      const box = face.detection.box
      const scaledBox = {
        x: box.x * scaleX,
        y: box.y * scaleY,
        width: box.width * scaleX,
        height: box.height * scaleY
      }
      const center = { x: scaledBox.x + scaledBox.width / 2, y: scaledBox.y + scaledBox.height / 2 }
      
      const landmarks = face.landmarks.positions.map(p => [p.x * scaleX, p.y * scaleY])
      
      let matched = false
      
      for (const track of tracks)
      {
        if (track.boxes.length === 0)
        {
          continue
        }
        
        const lastBox = track.boxes[track.boxes.length - 1]
        const lastCenter = { x: lastBox.x + lastBox.w / 2, y: lastBox.y + lastBox.h / 2 }
        const dist = Math.sqrt(Math.pow(center.x - lastCenter.x, 2) + Math.pow(center.y - lastCenter.y, 2))
        
        if (dist < maxDistance)
        {
          track.boxes.push({
            t: det.t,
            x: Math.round(scaledBox.x),
            y: Math.round(scaledBox.y),
            w: Math.round(scaledBox.width),
            h: Math.round(scaledBox.height),
            landmarks
          })
          matched = true
          break
        }
      }
      
      if (!matched)
      {
        tracks.push({
          id: `track_${tracks.length}`,
          boxes: [{
            t: det.t,
            x: Math.round(scaledBox.x),
            y: Math.round(scaledBox.y),
            w: Math.round(scaledBox.width),
            h: Math.round(scaledBox.height),
            landmarks
          }]
        })
      }
    }
  }
  
  return tracks.filter(t => t.boxes.length >= 2)
}

function mapSpeakersToTracks(s: SpeakerWindow[], tracks: FaceTrack[]): Array<{ start: number; end: number; trackId: string }> {
  if (s.length === 0 || tracks.length === 0)
  {
    return []
  }

  const trackIndex = new Map(tracks.map(t => [t.id, t]))
  const speakerWindows = new Map<string, SpeakerWindow[]>()
  const speakerDurations = new Map<string, number>()
  const windowCoverageCache = new Map<string, number>()

  for (const sw of s)
  {
    if (sw.end <= sw.start)
    {
      continue
    }

    if (!speakerWindows.has(sw.speakerId))
    {
      speakerWindows.set(sw.speakerId, [])
      speakerDurations.set(sw.speakerId, 0)
    }

    speakerWindows.get(sw.speakerId)!.push(sw)
    speakerDurations.set(sw.speakerId, (speakerDurations.get(sw.speakerId) ?? 0) + (sw.end - sw.start))
  }

  const coverageBySpeaker = new Map<string, Map<string, number>>()

  for (const [speakerId, windows] of speakerWindows)
  {
    const totals = new Map<string, number>()

    for (const sw of windows)
    {
      for (const track of tracks)
      {
        const coverage = getTrackCoverageForWindow(track, sw.start, sw.end, windowCoverageCache)

        if (coverage > 0)
        {
          totals.set(track.id, (totals.get(track.id) ?? 0) + coverage)
        }
      }
    }

    coverageBySpeaker.set(speakerId, totals)
  }

  const speakerOrder = Array.from(speakerWindows.keys()).sort((a, b) => {
    const da = speakerDurations.get(a) ?? 0
    const db = speakerDurations.get(b) ?? 0

    if (db !== da)
    {
      return db - da
    }

    return a.localeCompare(b)
  })

  const assignment = new Map<string, string>()
  const usedTracks = new Set<string>()

  for (const speakerId of speakerOrder)
  {
    const totals = coverageBySpeaker.get(speakerId) ?? new Map<string, number>()
    const candidates = tracks
      .map(track => ({ id: track.id, coverage: totals.get(track.id) ?? 0 }))
      .sort((a, b) => {
        if (b.coverage !== a.coverage)
        {
          return b.coverage - a.coverage
        }

        return a.id.localeCompare(b.id)
      })

    let chosen = candidates.find(c => !usedTracks.has(c.id) && c.coverage > 0)

    if (!chosen)
    {
      chosen = candidates.find(c => !usedTracks.has(c.id) && c.coverage >= 0)
    }

    if (!chosen)
    {
      chosen = candidates[0]
    }

    if (chosen && chosen.coverage > 0)
    {
      assignment.set(speakerId, chosen.id)
      usedTracks.add(chosen.id)
    }
  }

  const out: Array<{ start: number; end: number; trackId: string }> = []

  for (const sw of s)
  {
    if (sw.end <= sw.start)
    {
      continue
    }

    let trackId = assignment.get(sw.speakerId)

    if (trackId)
    {
      const track = trackIndex.get(trackId)

      if (!track)
      {
        trackId = undefined
      }
      else
      {
        const coverage = getTrackCoverageForWindow(track, sw.start, sw.end, windowCoverageCache)

        if (coverage <= 0)
        {
          trackId = undefined
        }
      }
    }

    if (!trackId)
    {
      const best = tracks
        .map(track => ({ id: track.id, coverage: getTrackCoverageForWindow(track, sw.start, sw.end, windowCoverageCache) }))
        .filter(item => item.coverage > 0)
        .sort((a, b) => {
          if (b.coverage !== a.coverage)
          {
            return b.coverage - a.coverage
          }

          return a.id.localeCompare(b.id)
        })[0]

      if (best)
      {
        trackId = best.id
      }
    }

    if (trackId)
    {
      out.push({ start: sw.start, end: sw.end, trackId })
    }
  }

  return out
}

function getTrackCoverageForWindow(track: FaceTrack, start: number, end: number, cache: Map<string, number>): number {
  const key = `${track.id}:${start.toFixed(3)}:${end.toFixed(3)}`

  if (cache.has(key))
  {
    return cache.get(key) ?? 0
  }

  const coverage = computeTrackCoverage(track, start, end)
  cache.set(key, coverage)

  return coverage
}

function computeTrackCoverage(track: FaceTrack, start: number, end: number): number {
  if (track.boxes.length === 0 || end <= start)
  {
    return 0
  }

  const fallbackStep = getSampleStepSeconds()
  let avgDelta = fallbackStep

  if (track.boxes.length > 1)
  {
    const totalSpan = track.boxes[track.boxes.length - 1].t - track.boxes[0].t

    if (isFinite(totalSpan) && totalSpan > 0)
    {
      avgDelta = totalSpan / (track.boxes.length - 1)
    }
  }

  let covered = 0

  for (let i = 0; i < track.boxes.length; i++)
  {
    const box = track.boxes[i]
    const segStart = Math.max(start, box.t)
    let segEnd = end

    if (i < track.boxes.length - 1)
    {
      segEnd = Math.min(end, track.boxes[i + 1].t)
    }
    else
    {
      segEnd = Math.min(end, box.t + avgDelta)
    }

    if (segEnd > segStart)
    {
      covered += segEnd - segStart
    }
  }

  return covered
}

let cachedSampleStep: number | null = null

function getSampleStepSeconds(): number {
  if (cachedSampleStep === null)
  {
    const fps = Number(process.env.FRAMING_SAMPLE_FPS || 3)

    if (!isFinite(fps) || fps <= 0)
    {
      cachedSampleStep = 1 / 3
    }
    else
    {
      cachedSampleStep = 1 / fps
    }
  }

  return cachedSampleStep
}

let cachedTorsoMultiplier: number | null = null

function getTorsoMultiplier(): number {
  if (cachedTorsoMultiplier === null)
  {
    const val = parseFloat(process.env.FRAMING_TORSO_MULTIPLIER || '2.7')
    cachedTorsoMultiplier = isNaN(val) || val <= 0 ? 2.7 : val
  }
  
  return cachedTorsoMultiplier
}

function estimateBodyBox(faceBox: FaceBox, baseW: number, baseH: number): BodyBox | null {
  if (!faceBox.landmarks || faceBox.landmarks.length < 68)
  {
    return null
  }
  
  const lm = faceBox.landmarks
  
  const chinY = lm[8][1]
  const eyebrowTopY = Math.min(lm[19][1], lm[24][1])
  const headHeight = chinY - eyebrowTopY
  
  if (headHeight <= 0 || !isFinite(headHeight))
  {
    return null
  }
  
  const jawLeft = lm[0]
  const jawRight = lm[16]
  const shoulderWidth = Math.abs(jawRight[0] - jawLeft[0]) * 1.8
  
  if (!isFinite(shoulderWidth) || shoulderWidth <= 0)
  {
    return null
  }
  
  const torsoMultiplier = getTorsoMultiplier()
  const torsoHeight = headHeight * torsoMultiplier
  
  const estimatedTopY = eyebrowTopY - headHeight * 0.2
  const estimatedBottomY = Math.min(chinY + torsoHeight, baseH)
  
  const bodyHeight = estimatedBottomY - estimatedTopY
  const centerX = (jawLeft[0] + jawRight[0]) / 2
  const centerY = estimatedTopY + bodyHeight * 0.4
  
  if (!isFinite(centerX) || !isFinite(centerY))
  {
    return null
  }
  
  const bodyLeft = Math.max(0, centerX - shoulderWidth / 2)
  const bodyRight = Math.min(baseW, centerX + shoulderWidth / 2)
  const bodyWidth = bodyRight - bodyLeft
  
  return {
    x: bodyLeft,
    y: estimatedTopY,
    w: bodyWidth,
    h: bodyHeight,
    cx: centerX,
    cy: centerY
  }
}

function findBoxNearTime(boxes: FaceBox[], time: number, tolerance: number): FaceBox | null {
  let best: FaceBox | null = null
  let bestDelta = Infinity

  for (const box of boxes)
  {
    const delta = Math.abs(box.t - time)

    if (delta <= tolerance && delta < bestDelta)
    {
      best = box
      bestDelta = delta
    }
  }

  return best
}

<<<<<<< HEAD
function clamp(value: number, min: number, max: number): number {
  if (value < min)
  {
    return min
  }

  if (value > max)
  {
    return max
  }

  return value
}

function enforceGroupBounds(
  desiredX: number,
  targetW: number,
  baseW: number,
  bounds: { minX: number; maxX: number } | null,
): number {
  const minCropX = 0
  const maxCropX = Math.max(0, baseW - targetW)
  const normalize = (value: number) => {
    const clamped = clamp(value, minCropX, maxCropX)

    if (Number.isInteger(desiredX))
    {
      return Math.round(clamped)
    }

    return clamped
  }

  if (!bounds)
  {
    return normalize(desiredX)
  }

  const span = bounds.maxX - bounds.minX

  if (span <= 0)
  {
    return normalize(desiredX)
  }

  if (span >= targetW)
  {
    const centered = bounds.minX + span / 2 - targetW / 2
    return normalize(centered)
  }

  const minAllowed = clamp(bounds.maxX - targetW, minCropX, maxCropX)
  const maxAllowed = clamp(bounds.minX, minCropX, maxCropX)

  if (minAllowed <= maxAllowed)
  {
    if (desiredX < minAllowed)
    {
      return normalize(minAllowed)
    }

    if (desiredX > maxAllowed)
    {
      return normalize(maxAllowed)
    }

    return normalize(desiredX)
  }

  const fallback = bounds.minX + span / 2 - targetW / 2
  return normalize(fallback)
}

=======
>>>>>>> 88bbc9f5
function computeGroupBounds(
  tracks: FaceTrack[],
  time: number,
  baseW: number,
  baseH: number,
): { minX: number; maxX: number } | null {
  const tolerance = Math.max(0.1, getSampleStepSeconds())
  let minX = Infinity
  let maxX = -Infinity
  let count = 0

  for (const track of tracks)
  {
    const candidate = findBoxNearTime(track.boxes, time, tolerance)

    if (!candidate)
    {
      continue
    }

    const body = estimateBodyBox(candidate, baseW, baseH)
    const left = body ? body.x : candidate.x
    const right = body ? body.x + body.w : candidate.x + candidate.w

    minX = Math.min(minX, left)
    maxX = Math.max(maxX, right)
    count += 1
  }

  if (!isFinite(minX) || !isFinite(maxX) || count <= 1)
  {
    return null
  }

  minX = Math.max(0, minX)
  maxX = Math.min(baseW, maxX)

  if (maxX <= minX)
  {
    return null
  }

  return { minX, maxX }
}

export function buildKeyframes(mapping: Array<{ start: number; end: number; trackId: string }>, tracks: FaceTrack[], baseW: number, baseH: number, c: Constraints): CropKF[] {
  const out: CropKF[] = []
  const targetW = Math.floor(baseH * 9 / 16)
  const targetH = baseH

  for (const m of mapping)
  {
    const tr = tracks.find(t => t.id === m.trackId)
    
    if (!tr)
    {
      continue
    }
    
    for (const b of tr.boxes)
    {
      if (b.t < m.start)
      {
        continue
      }
      
      if (b.t > m.end)
      {
        break
      }
      
      const bodyBox = estimateBodyBox(b, baseW, baseH)
      
      let cx: number
      let cy: number
      
      if (bodyBox)
      {
        cx = bodyBox.cx
        cy = bodyBox.cy - targetH * c.centerBiasY
      }
      else
      {
        cx = b.x + b.w / 2
        cy = b.y + b.h * (0.5 - c.centerBiasY)
      }
      
      const marginPx = Math.max(0, c.margin) * targetW
      const minCropX = 0
      const maxCropX = Math.max(0, baseW - targetW)

      let idealX = cx - targetW / 2

      const groupBounds = computeGroupBounds(tracks, b.t, baseW, baseH)

<<<<<<< HEAD
=======
      if (groupBounds)
      {
        const span = groupBounds.maxX - groupBounds.minX
        const groupCenter = groupBounds.minX + span / 2
        let groupX = groupCenter - targetW / 2

        if (span <= targetW)
        {
          const minGroupX = Math.max(minCropX, Math.ceil(groupBounds.maxX - targetW))
          const maxGroupX = Math.min(maxCropX, Math.floor(groupBounds.minX))

          if (minGroupX <= maxGroupX)
          {
            groupX = Math.min(Math.max(groupX, minGroupX), maxGroupX)
          }
        }

        idealX = Math.max(minCropX, Math.min(groupX, maxCropX))
      }

>>>>>>> 88bbc9f5
      if (marginPx > 0)
      {
        const marginMin = cx - targetW + marginPx
        const marginMax = cx - marginPx
        const allowedMin = Math.max(minCropX, marginMin)
        const allowedMax = Math.min(maxCropX, marginMax)

        if (allowedMin <= allowedMax)
        {
          if (idealX < allowedMin)
          {
            idealX = allowedMin
          }
          else if (idealX > allowedMax)
          {
            idealX = allowedMax
          }
        }
        else if (cx < marginPx)
        {
          idealX = minCropX
        }
        else if (baseW - cx < marginPx)
        {
          idealX = maxCropX
        }
      }

      idealX = enforceGroupBounds(idealX, targetW, baseW, groupBounds)

      let x = Math.round(idealX)

      if (marginPx > 0)
      {
        const allowedMin = Math.max(minCropX, Math.ceil(cx - targetW + marginPx))
        const allowedMax = Math.min(maxCropX, Math.floor(cx - marginPx))

        if (allowedMin <= allowedMax)
        {
          if (x < allowedMin)
          {
            x = allowedMin
          }
          else if (x > allowedMax)
          {
            x = allowedMax
          }
        }
      }

      x = enforceGroupBounds(x, targetW, baseW, groupBounds)
      x = Math.max(minCropX, Math.min(x, maxCropX))

<<<<<<< HEAD
=======
      if (groupBounds)
      {
        const span = groupBounds.maxX - groupBounds.minX

        if (span <= targetW)
        {
          const minGroupX = Math.max(minCropX, Math.ceil(groupBounds.maxX - targetW))
          const maxGroupX = Math.min(maxCropX, Math.floor(groupBounds.minX))

          if (minGroupX <= maxGroupX)
          {
            if (x < minGroupX)
            {
              x = minGroupX
            }
            else if (x > maxGroupX)
            {
              x = maxGroupX
            }
          }
        }
        else
        {
          const centerX = groupBounds.minX + span / 2
          const centered = Math.round(centerX - targetW / 2)
          x = Math.max(minCropX, Math.min(centered, maxCropX))
        }
      }

>>>>>>> 88bbc9f5
      let y = Math.round(cy - targetH / 2)

      const safeTop = Math.round(targetH * c.safeTop)
      const safeBottom = Math.round(targetH * c.safeBottom)

      y = Math.max(-safeTop, Math.min(y, baseH - targetH + safeBottom))
      
      out.push({ t: b.t, x, y, w: targetW, h: targetH })
    }
  }
  
  return dedupeByTime(out, 0.1)
}

function applyHorizontalMargin(cx: number, targetW: number, baseW: number, marginRatio: number): number {
  const raw = cx - targetW / 2
  const clampedRaw = Math.max(0, Math.min(raw, baseW - targetW))

  if (marginRatio <= 0)
  {
    return Math.round(clampedRaw)
  }

  const marginPx = Math.max(0, Math.min(Math.round(targetW * marginRatio), Math.floor(targetW / 2)))

  if (marginPx === 0)
  {
    return Math.round(clampedRaw)
  }

  const feasibleMin = cx - (targetW - marginPx)
  const feasibleMax = cx - marginPx
  const clipMin = Math.max(0, Math.ceil(feasibleMin))
  const clipMax = Math.min(baseW - targetW, Math.floor(feasibleMax))

  if (clipMin <= clipMax)
  {
    const desired = Math.round(raw)

    if (desired < clipMin)
    {
      return clipMin
    }

    if (desired > clipMax)
    {
      return clipMax
    }

    return desired
  }

  return Math.round(clampedRaw)
}

function dedupeByTime(kf: CropKF[], minDelta: number): CropKF[] {
  if (kf.length === 0)
  {
    return kf
  }
  
  const out: CropKF[] = [kf[0]]
  
  for (let i = 1; i < kf.length; i++)
  {
    if (kf[i].t - out[out.length - 1].t >= minDelta)
    {
      out.push(kf[i])
    }
  }
  
  return out
}

function smoothAndConstrain(kf: CropKF[], baseW: number, baseH: number, segStart: number, segEnd: number, c: Constraints): CropKF[] {
  if (kf.length === 0)
  {
    return kf
  }
  
  const win = 3
  const sm: CropKF[] = []
  
  for (let i = 0; i < kf.length; i++)
  {
    let sx = 0
    let sy = 0
    let n = 0
    
    for (let j = Math.max(0, i - win); j <= Math.min(kf.length - 1, i + win); j++)
    {
      sx += kf[j].x
      sy += kf[j].y
      n += 1
    }
    
    const x = Math.round(sx / n)
    const y = Math.round(sy / n)
    sm.push({ t: kf[i].t, x, y, w: kf[i].w, h: kf[i].h })
  }
  
  const out: CropKF[] = [sm[0]]
  
  for (let i = 1; i < sm.length; i++)
  {
    const dt = Math.max(0.001, sm[i].t - sm[i - 1].t)
    const dx = sm[i].x - out[out.length - 1].x
    const dy = sm[i].y - out[out.length - 1].y
    const maxStep = Math.round(c.maxPan * dt)
    const nx = stepLimit(out[out.length - 1].x, sm[i].x, maxStep)
    const ny = stepLimit(out[out.length - 1].y, sm[i].y, maxStep)
    out.push({ t: sm[i].t, x: nx, y: ny, w: sm[i].w, h: sm[i].h })
  }
  
  return easeSpeakerEdges(out, segStart, segEnd, c.easeMs / 1000)
}

function stepLimit(a: number, b: number, m: number): number {
  if (Math.abs(b - a) <= m)
  {
    return b
  }
  
  if (b > a)
  {
    return a + m
  }
  
  return a - m
}

function easeSpeakerEdges(kf: CropKF[], segStart: number, segEnd: number, easeS: number): CropKF[] {
  if (kf.length < 2)
  {
    return kf
  }
  
  const out: CropKF[] = [kf[0]]
  
  for (let i = 1; i < kf.length; i++)
  {
    const t = kf[i].t
    const p = out[out.length - 1]
    const fromStart = Math.min(1, Math.max(0, (t - segStart) / easeS))
    const fromEnd = Math.min(1, Math.max(0, (segEnd - t) / easeS))
    const alpha = Math.min(fromStart, fromEnd)
    const x = Math.round(p.x + (kf[i].x - p.x) * alpha)
    const y = Math.round(p.y + (kf[i].y - p.y) * alpha)
    out.push({ t, x, y, w: kf[i].w, h: kf[i].h })
  }
  
  return out
}

export function buildPiecewiseExpr(kf: CropKF[], key: 'x' | 'y'): string {
  if (kf.length === 0)
  {
    return '0'
  }
  
  const parts: string[] = []
  
  const firstVal = key === 'x' ? kf[0].x : kf[0].y
  parts.push(`lt(t,${kf[0].t.toFixed(3)})*${firstVal.toFixed(0)}`)
  
  for (let i = 0; i < kf.length - 1; i++)
  {
    const a = kf[i]
    const b = kf[i + 1]
    const ta = a.t
    const tb = b.t
    const va = key === 'x' ? a.x : a.y
    const vb = key === 'x' ? b.x : b.y
    const slope = (vb - va) / Math.max(0.001, tb - ta)
    const expr = `between(t,${ta.toFixed(3)},${tb.toFixed(3)})*(${va.toFixed(0)}+(${slope.toFixed(6)})*(t-${ta.toFixed(3)}))`
    parts.push(expr)
  }
  
  const last = key === 'x' ? kf[kf.length - 1].x : kf[kf.length - 1].y
  parts.push(`gte(t,${kf[kf.length - 1].t.toFixed(3)})*${last.toFixed(0)}`)
  
  return parts.join('+')
}

export const __testables = {
  mapSpeakersToTracks,
  buildKeyframes,
  applyHorizontalMargin,
  getTrackCoverageForWindow,
  computeTrackCoverage
}<|MERGE_RESOLUTION|>--- conflicted
+++ resolved
@@ -634,82 +634,6 @@
   return best
 }
 
-<<<<<<< HEAD
-function clamp(value: number, min: number, max: number): number {
-  if (value < min)
-  {
-    return min
-  }
-
-  if (value > max)
-  {
-    return max
-  }
-
-  return value
-}
-
-function enforceGroupBounds(
-  desiredX: number,
-  targetW: number,
-  baseW: number,
-  bounds: { minX: number; maxX: number } | null,
-): number {
-  const minCropX = 0
-  const maxCropX = Math.max(0, baseW - targetW)
-  const normalize = (value: number) => {
-    const clamped = clamp(value, minCropX, maxCropX)
-
-    if (Number.isInteger(desiredX))
-    {
-      return Math.round(clamped)
-    }
-
-    return clamped
-  }
-
-  if (!bounds)
-  {
-    return normalize(desiredX)
-  }
-
-  const span = bounds.maxX - bounds.minX
-
-  if (span <= 0)
-  {
-    return normalize(desiredX)
-  }
-
-  if (span >= targetW)
-  {
-    const centered = bounds.minX + span / 2 - targetW / 2
-    return normalize(centered)
-  }
-
-  const minAllowed = clamp(bounds.maxX - targetW, minCropX, maxCropX)
-  const maxAllowed = clamp(bounds.minX, minCropX, maxCropX)
-
-  if (minAllowed <= maxAllowed)
-  {
-    if (desiredX < minAllowed)
-    {
-      return normalize(minAllowed)
-    }
-
-    if (desiredX > maxAllowed)
-    {
-      return normalize(maxAllowed)
-    }
-
-    return normalize(desiredX)
-  }
-
-  const fallback = bounds.minX + span / 2 - targetW / 2
-  return normalize(fallback)
-}
-
-=======
->>>>>>> 88bbc9f5
 function computeGroupBounds(
   tracks: FaceTrack[],
   time: number,
@@ -805,8 +729,6 @@
 
       const groupBounds = computeGroupBounds(tracks, b.t, baseW, baseH)
 
-<<<<<<< HEAD
-=======
       if (groupBounds)
       {
         const span = groupBounds.maxX - groupBounds.minX
@@ -827,7 +749,6 @@
         idealX = Math.max(minCropX, Math.min(groupX, maxCropX))
       }
 
->>>>>>> 88bbc9f5
       if (marginPx > 0)
       {
         const marginMin = cx - targetW + marginPx
@@ -881,8 +802,6 @@
       x = enforceGroupBounds(x, targetW, baseW, groupBounds)
       x = Math.max(minCropX, Math.min(x, maxCropX))
 
-<<<<<<< HEAD
-=======
       if (groupBounds)
       {
         const span = groupBounds.maxX - groupBounds.minX
@@ -912,7 +831,6 @@
         }
       }
 
->>>>>>> 88bbc9f5
       let y = Math.round(cy - targetH / 2)
 
       const safeTop = Math.round(targetH * c.safeTop)
