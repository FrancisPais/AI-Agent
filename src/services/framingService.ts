import * as tf from '@tensorflow/tfjs-node'
import * as faceapi from '@vladmandic/face-api/dist/face-api.node.js'
import * as fs from 'fs'
import * as path from 'path'
import { execFile } from 'child_process'
import { promisify } from 'util'

const execFileAsync = promisify(execFile)

export type TranscriptWord = {
  t: number
  end: number
  text: string
  speaker?: string
}

export interface ComputeInput {
  videoPath: string
  baseW: number
  baseH: number
  segStart: number
  segEnd: number
  transcript: TranscriptWord[]
}

export interface Constraints {
  margin: number
  maxPan: number
  easeMs: number
  centerBiasY: number
  safeTop: number
  safeBottom: number
}

export type CropKF = {
  t: number
  x: number
  y: number
  w: number
  h: number
}

type FaceBox = {
  x: number
  y: number
  w: number
  h: number
  score: number
}

type FaceSnapshot = {
  t: number
  boxes: FaceBox[]
}

let modelsLoaded = false

async function ensureModelsLoaded(): Promise<void> {
  if (modelsLoaded) {
    return
  }

  await tf.setBackend('tensorflow')
  await tf.enableProdMode()
  await tf.ready()

  const modelPath = path.join(process.cwd(), 'models')

  if (!fs.existsSync(modelPath)) {
    throw new Error(`Face detection models not found at ${modelPath}`)
  }

  await faceapi.nets.ssdMobilenetv1.loadFromDisk(modelPath)
  await faceapi.nets.faceLandmark68Net.loadFromDisk(modelPath)

  modelsLoaded = true
  console.log('Face detection models loaded successfully')
}

const DEFAULT_SAMPLE_FPS = Number(process.env.FRAMING_SAMPLE_FPS || 3)
const MIN_FACE_CONFIDENCE = Number(process.env.FRAMING_MIN_FACE_CONFIDENCE || 0.6)

export async function computeCropMap(
  input: ComputeInput,
  constraints: Constraints,
): Promise<CropKF[] | null> {
  await ensureModelsLoaded()

  const detections = await detectFacesTimeline(
    input.videoPath,
    input.segStart,
    input.segEnd,
    input.baseW,
    input.baseH,
  )

  if (detections.length === 0) {
    return null
  }

  const rawKeyframes = buildCropKeyframes(
    detections,
    input.baseW,
    input.baseH,
    constraints,
  )

  if (rawKeyframes.length === 0) {
    return null
  }

  const smoothed = smoothKeyframes(rawKeyframes)
  const limited = applyPanLimits(smoothed, constraints.maxPan)
  const eased = easeSegmentEdges(
    limited,
    input.segStart,
    input.segEnd,
    constraints.easeMs / 1000,
  )

  return eased.length > 0 ? dedupeByTime(eased, 0.1) : null
}

async function detectFacesTimeline(
  videoPath: string,
  segStart: number,
  segEnd: number,
  baseW: number,
  baseH: number,
): Promise<FaceSnapshot[]> {
  const sampleFps = Math.max(1, DEFAULT_SAMPLE_FPS)
  const duration = Math.max(0, segEnd - segStart)

  if (duration === 0) {
    return []
  }

  const frameInterval = 1 / sampleFps
  const expectedFrames = Math.ceil(duration * sampleFps)
  const tempDir = path.join(process.cwd(), 'tmp', `frames_${Date.now()}`)

  fs.mkdirSync(tempDir, { recursive: true })

  try {
    await extractFrames(videoPath, segStart, duration, sampleFps, tempDir)

    const frameFiles = fs
      .readdirSync(tempDir)
      .filter((file) => file.endsWith('.jpg'))
      .sort()

    const snapshots: FaceSnapshot[] = []

    for (let i = 0; i < frameFiles.length && i < expectedFrames; i++) {
      const framePath = path.join(tempDir, frameFiles[i])
      const buffer = fs.readFileSync(framePath)
      const tensor = tf.node.decodeImage(buffer, 3) as tf.Tensor3D

      try {
        const timestamp = segStart + i * frameInterval
        const detections = await faceapi
          .detectAllFaces(
            tensor as unknown as faceapi.TNetInput,
            new faceapi.SsdMobilenetv1Options({ minConfidence: MIN_FACE_CONFIDENCE }),
          )
          .withFaceLandmarks()

        const scaleX = baseW / tensor.shape[1]
        const scaleY = baseH / tensor.shape[0]
        const boxes: FaceBox[] = detections.map((det) => {
          const box = det.detection.box
          return {
            x: box.x * scaleX,
            y: box.y * scaleY,
            w: box.width * scaleX,
            h: box.height * scaleY,
            score: det.detection.score,
          }
        })

        if (boxes.length > 0) {
          snapshots.push({ t: timestamp, boxes })
        }
      } finally {
        tensor.dispose()
      }
    }

    return snapshots
  } catch (err) {
    console.error('Face detection failed:', err)
    return []
  } finally {
    if (fs.existsSync(tempDir)) {
      fs.rmSync(tempDir, { recursive: true, force: true })
    }
  }
}

async function extractFrames(
  videoPath: string,
  segStart: number,
  duration: number,
  fps: number,
  outputDir: string,
): Promise<void> {
  const ffmpegPath = require('ffmpeg-static')

  await execFileAsync(ffmpegPath, [
    '-ss',
    segStart.toFixed(3),
    '-i',
    videoPath,
    '-t',
    duration.toFixed(3),
    '-vf',
    `fps=${fps},scale=640:-1`,
    '-q:v',
    '2',
    path.join(outputDir, 'frame_%04d.jpg'),
  ])
}

function buildCropKeyframes(
  detections: FaceSnapshot[],
  baseW: number,
  baseH: number,
  constraints: Constraints,
): CropKF[] {
  const targetW = Math.floor((baseH * 9) / 16)
  const targetH = baseH
  const out: CropKF[] = []

  for (const snap of detections) {
    const bounds = computeGroupBounds(snap.boxes)

    if (!bounds) {
      continue
    }

    const crop = computeCropFromBounds(bounds, targetW, targetH, baseW, baseH, constraints)
    out.push({ t: snap.t, ...crop })
  }

  return out
}

type GroupBounds = {
  minX: number
  maxX: number
  minY: number
  maxY: number
}

function computeGroupBounds(boxes: FaceBox[]): GroupBounds | null {
  if (boxes.length === 0) {
    return null
  }

  let minX = Number.POSITIVE_INFINITY
  let maxX = Number.NEGATIVE_INFINITY
  let minY = Number.POSITIVE_INFINITY
  let maxY = Number.NEGATIVE_INFINITY

  for (const box of boxes) {
    minX = Math.min(minX, box.x)
    maxX = Math.max(maxX, box.x + box.w)
    minY = Math.min(minY, box.y)
    maxY = Math.max(maxY, box.y + box.h)
  }

  if (!isFinite(minX) || !isFinite(maxX) || !isFinite(minY) || !isFinite(maxY)) {
    return null
  }

  return { minX, maxX, minY, maxY }
}

function computeCropFromBounds(
  bounds: GroupBounds,
  targetW: number,
  targetH: number,
  baseW: number,
  baseH: number,
  constraints: Constraints,
): { x: number; y: number; w: number; h: number } {
  const marginPx = Math.max(0, constraints.margin) * targetW

  const paddedMinX = Math.max(0, bounds.minX - marginPx)
  const paddedMaxX = Math.min(baseW, bounds.maxX + marginPx)
  const paddedMinY = Math.max(0, bounds.minY - marginPx)
  const paddedMaxY = Math.min(baseH, bounds.maxY + marginPx)

  const desiredCenterX = (paddedMinX + paddedMaxX) / 2
  const desiredCenterY = (paddedMinY + paddedMaxY) / 2 - targetH * constraints.centerBiasY

  const feasibleMinX = Math.max(0, paddedMaxX - targetW)
  const feasibleMaxX = Math.min(baseW - targetW, paddedMinX)

  let x: number

  if (feasibleMinX <= feasibleMaxX) {
    const ideal = desiredCenterX - targetW / 2
    x = clamp(ideal, feasibleMinX, feasibleMaxX)
  } else {
    const ideal = desiredCenterX - targetW / 2
    x = clamp(ideal, 0, baseW - targetW)
  }

  const rawY = desiredCenterY - targetH / 2
  const safeTop = -Math.round(targetH * constraints.safeTop)
  const safeBottom = Math.round(targetH * constraints.safeBottom)
  const minY = safeTop
  const maxY = baseH - targetH + safeBottom
  const y = clamp(rawY, minY, maxY)

  return { x: Math.round(x), y: Math.round(y), w: targetW, h: targetH }
}

function smoothKeyframes(kf: CropKF[]): CropKF[] {
  if (kf.length < 2) {
    return kf
  }

  const windowSize = 2
  const smoothed: CropKF[] = []

<<<<<<< HEAD
  for (let i = 0; i < kf.length; i++) {
    let sumX = 0
    let sumY = 0
    let count = 0
=======
function findBoxNearTime(boxes: FaceBox[], time: number, tolerance: number): FaceBox | null {
  let best: FaceBox | null = null
  let bestDelta = Infinity

  for (const box of boxes)
  {
    const delta = Math.abs(box.t - time)

    if (delta <= tolerance && delta < bestDelta)
    {
      best = box
      bestDelta = delta
    }
  }

  return best
}

function computeGroupBounds(
  tracks: FaceTrack[],
  time: number,
  baseW: number,
  baseH: number,
): { minX: number; maxX: number } | null {
  const tolerance = Math.max(0.1, getSampleStepSeconds())
  let minX = Infinity
  let maxX = -Infinity
  let count = 0

  for (const track of tracks)
  {
    const candidate = findBoxNearTime(track.boxes, time, tolerance)

    if (!candidate)
    {
      continue
    }

    const body = estimateBodyBox(candidate, baseW, baseH)
    const left = body ? body.x : candidate.x
    const right = body ? body.x + body.w : candidate.x + candidate.w

    minX = Math.min(minX, left)
    maxX = Math.max(maxX, right)
    count += 1
  }

  if (!isFinite(minX) || !isFinite(maxX) || count <= 1)
  {
    return null
  }

  minX = Math.max(0, minX)
  maxX = Math.min(baseW, maxX)

  if (maxX <= minX)
  {
    return null
  }

  return { minX, maxX }
}

export function buildKeyframes(mapping: Array<{ start: number; end: number; trackId: string }>, tracks: FaceTrack[], baseW: number, baseH: number, c: Constraints): CropKF[] {
  const out: CropKF[] = []
  const targetW = Math.floor(baseH * 9 / 16)
  const targetH = baseH
>>>>>>> 14afaa43

    for (let j = i - windowSize; j <= i + windowSize; j++) {
      if (j < 0 || j >= kf.length) {
        continue
      }
<<<<<<< HEAD

      sumX += kf[j].x
      sumY += kf[j].y
      count += 1
    }
=======
      
      if (b.t > m.end)
      {
        break
      }
      
      const bodyBox = estimateBodyBox(b, baseW, baseH)
      
      let cx: number
      let cy: number
      
      if (bodyBox)
      {
        cx = bodyBox.cx
        cy = bodyBox.cy - targetH * c.centerBiasY
      }
      else
      {
        cx = b.x + b.w / 2
        cy = b.y + b.h * (0.5 - c.centerBiasY)
      }
      
      const marginPx = Math.max(0, c.margin) * targetW
      const minCropX = 0
      const maxCropX = Math.max(0, baseW - targetW)

      let idealX = cx - targetW / 2

      const groupBounds = computeGroupBounds(tracks, b.t, baseW, baseH)

      if (groupBounds)
      {
        const span = groupBounds.maxX - groupBounds.minX
        const groupCenter = groupBounds.minX + span / 2
        let groupX = groupCenter - targetW / 2

        if (span <= targetW)
        {
          const minGroupX = Math.max(minCropX, Math.ceil(groupBounds.maxX - targetW))
          const maxGroupX = Math.min(maxCropX, Math.floor(groupBounds.minX))

          if (minGroupX <= maxGroupX)
          {
            groupX = Math.min(Math.max(groupX, minGroupX), maxGroupX)
          }
        }

        idealX = Math.max(minCropX, Math.min(groupX, maxCropX))
      }

      if (marginPx > 0)
      {
        const marginMin = cx - targetW + marginPx
        const marginMax = cx - marginPx
        const allowedMin = Math.max(minCropX, marginMin)
        const allowedMax = Math.min(maxCropX, marginMax)

        if (allowedMin <= allowedMax)
        {
          if (idealX < allowedMin)
          {
            idealX = allowedMin
          }
          else if (idealX > allowedMax)
          {
            idealX = allowedMax
          }
        }
        else if (cx < marginPx)
        {
          idealX = minCropX
        }
        else if (baseW - cx < marginPx)
        {
          idealX = maxCropX
        }
      }

      idealX = enforceGroupBounds(idealX, targetW, baseW, groupBounds)

      let x = Math.round(idealX)
>>>>>>> 14afaa43

    smoothed.push({
      t: kf[i].t,
      x: Math.round(sumX / count),
      y: Math.round(sumY / count),
      w: kf[i].w,
      h: kf[i].h,
    })
  }

  return smoothed
}

<<<<<<< HEAD
function applyPanLimits(kf: CropKF[], maxPanPerSecond: number): CropKF[] {
  if (kf.length < 2) {
    return kf
  }
=======
      x = enforceGroupBounds(x, targetW, baseW, groupBounds)
      x = Math.max(minCropX, Math.min(x, maxCropX))

      if (groupBounds)
      {
        const span = groupBounds.maxX - groupBounds.minX

        if (span <= targetW)
        {
          const minGroupX = Math.max(minCropX, Math.ceil(groupBounds.maxX - targetW))
          const maxGroupX = Math.min(maxCropX, Math.floor(groupBounds.minX))

          if (minGroupX <= maxGroupX)
          {
            if (x < minGroupX)
            {
              x = minGroupX
            }
            else if (x > maxGroupX)
            {
              x = maxGroupX
            }
          }
        }
        else
        {
          const centerX = groupBounds.minX + span / 2
          const centered = Math.round(centerX - targetW / 2)
          x = Math.max(minCropX, Math.min(centered, maxCropX))
        }
      }

      let y = Math.round(cy - targetH / 2)
>>>>>>> 14afaa43

  const limited: CropKF[] = [kf[0]]

  for (let i = 1; i < kf.length; i++) {
    const prev = limited[limited.length - 1]
    const cur = kf[i]
    const dt = Math.max(0.001, cur.t - prev.t)
    const maxDelta = Math.max(0, maxPanPerSecond) * dt

    const nextX = stepToward(prev.x, cur.x, maxDelta)
    const nextY = stepToward(prev.y, cur.y, maxDelta)

    limited.push({ t: cur.t, x: nextX, y: nextY, w: cur.w, h: cur.h })
  }

  return limited
}

function easeSegmentEdges(
  kf: CropKF[],
  segStart: number,
  segEnd: number,
  easeSeconds: number,
): CropKF[] {
  if (kf.length === 0 || easeSeconds <= 0) {
    return kf
  }

  const eased: CropKF[] = []

  for (const frame of kf) {
    const fromStart = Math.min(1, Math.max(0, (frame.t - segStart) / easeSeconds))
    const fromEnd = Math.min(1, Math.max(0, (segEnd - frame.t) / easeSeconds))
    const influence = Math.min(fromStart, fromEnd)

    if (eased.length === 0) {
      eased.push(frame)
      continue
    }

    const prev = eased[eased.length - 1]
    const x = Math.round(prev.x + (frame.x - prev.x) * influence)
    const y = Math.round(prev.y + (frame.y - prev.y) * influence)
    eased.push({ t: frame.t, x, y, w: frame.w, h: frame.h })
  }

  return eased
}

function dedupeByTime(kf: CropKF[], minDelta: number): CropKF[] {
  if (kf.length === 0) {
    return kf
  }

  const out: CropKF[] = [kf[0]]

  for (let i = 1; i < kf.length; i++) {
    if (kf[i].t - out[out.length - 1].t >= minDelta) {
      out.push(kf[i])
    }
  }

  return out
}

function stepToward(current: number, target: number, maxDelta: number): number {
  if (Math.abs(target - current) <= maxDelta) {
    return target
  }

  return target > current ? current + maxDelta : current - maxDelta
}

function clamp(value: number, min: number, max: number): number {
  if (value < min) {
    return min
  }

  if (value > max) {
    return max
  }

  return value
}

export function buildPiecewiseExpr(kf: CropKF[], key: 'x' | 'y'): string {
  if (kf.length === 0) {
    return '0'
  }

  const parts: string[] = []
  const firstVal = key === 'x' ? kf[0].x : kf[0].y
  parts.push(`lt(t,${kf[0].t.toFixed(3)})*${firstVal.toFixed(0)}`)

  for (let i = 0; i < kf.length - 1; i++) {
    const a = kf[i]
    const b = kf[i + 1]
    const ta = a.t
    const tb = b.t
    const va = key === 'x' ? a.x : a.y
    const vb = key === 'x' ? b.x : b.y
    const slope = (vb - va) / Math.max(0.001, tb - ta)
    parts.push(
      `between(t,${ta.toFixed(3)},${tb.toFixed(3)})*(${va.toFixed(0)}+(${slope.toFixed(6)})*(t-${ta.toFixed(3)}))`,
    )
  }

  const lastVal = key === 'x' ? kf[kf.length - 1].x : kf[kf.length - 1].y
  parts.push(`gte(t,${kf[kf.length - 1].t.toFixed(3)})*${lastVal.toFixed(0)}`)

  return parts.join('+')
}

export const __testables = {
  computeGroupBounds,
  computeCropFromBounds,
  smoothKeyframes,
  applyPanLimits,
  dedupeByTime,
}<|MERGE_RESOLUTION|>--- conflicted
+++ resolved
@@ -325,12 +325,6 @@
   const windowSize = 2
   const smoothed: CropKF[] = []
 
-<<<<<<< HEAD
-  for (let i = 0; i < kf.length; i++) {
-    let sumX = 0
-    let sumY = 0
-    let count = 0
-=======
 function findBoxNearTime(boxes: FaceBox[], time: number, tolerance: number): FaceBox | null {
   let best: FaceBox | null = null
   let bestDelta = Infinity
@@ -398,19 +392,11 @@
   const out: CropKF[] = []
   const targetW = Math.floor(baseH * 9 / 16)
   const targetH = baseH
->>>>>>> 14afaa43
 
     for (let j = i - windowSize; j <= i + windowSize; j++) {
       if (j < 0 || j >= kf.length) {
         continue
       }
-<<<<<<< HEAD
-
-      sumX += kf[j].x
-      sumY += kf[j].y
-      count += 1
-    }
-=======
       
       if (b.t > m.end)
       {
@@ -492,7 +478,6 @@
       idealX = enforceGroupBounds(idealX, targetW, baseW, groupBounds)
 
       let x = Math.round(idealX)
->>>>>>> 14afaa43
 
     smoothed.push({
       t: kf[i].t,
@@ -506,12 +491,6 @@
   return smoothed
 }
 
-<<<<<<< HEAD
-function applyPanLimits(kf: CropKF[], maxPanPerSecond: number): CropKF[] {
-  if (kf.length < 2) {
-    return kf
-  }
-=======
       x = enforceGroupBounds(x, targetW, baseW, groupBounds)
       x = Math.max(minCropX, Math.min(x, maxCropX))
 
@@ -545,7 +524,6 @@
       }
 
       let y = Math.round(cy - targetH / 2)
->>>>>>> 14afaa43
 
   const limited: CropKF[] = [kf[0]]
 
